﻿<Project Sdk="Microsoft.NET.Sdk">

  <PropertyGroup>
    <PackageId>IdentityModel.OidcClient</PackageId>
    <RootNamespace>IdentityModel.OidcClient</RootNamespace>
    <AssemblyName>IdentityModel.OidcClient</AssemblyName>

    <TargetFrameworks>netstandard2.0;net6.0</TargetFrameworks>
    <LangVersion>latest</LangVersion>

    <PackageTags>OAuth2;OAuth 2.0;OpenID Connect;Security;Identity;IdentityServer</PackageTags>
    <Description>RFC8252 compliant and certified OpenID Connect and OAuth 2.0 client library for native applications</Description>
    <Authors>Dominick Baier;Brock Allen</Authors>
    <PackageIcon>icon.jpg</PackageIcon>

    <PackageLicenseExpression>Apache-2.0</PackageLicenseExpression>
    <GenerateDocumentationFile>true</GenerateDocumentationFile>

    <!-- Publish the repository URL in the built .nupkg (in the NuSpec <Repository> element) -->
    <PublishRepositoryUrl>true</PublishRepositoryUrl>

    <!-- Embed source files that are not tracked by the source control manager in the PDB -->
    <EmbedUntrackedSources>true</EmbedUntrackedSources>

    <!-- Recommended: Embed symbols containing Source Link in the main file (exe/dll) -->
    <DebugType>embedded</DebugType>

    <!-- Enable Trimming Warnings to allow consumers to publish as trimmed -->
    <IsTrimmable>true</IsTrimmable>

    <ContinuousIntegrationBuild Condition="'$(GITHUB_ACTIONS)' == 'true'">True</ContinuousIntegrationBuild>

    <AssemblyOriginatorKeyFile>../../key.snk</AssemblyOriginatorKeyFile>
    <SignAssembly>true</SignAssembly>
    <PublicSign Condition="'$(OS)' != 'Windows_NT'">true</PublicSign>
  </PropertyGroup>

   <ItemGroup>
    <None Include="../../icon.jpg" Pack="true" Visible="false" PackagePath="" />
  </ItemGroup>

  <ItemGroup>
<<<<<<< HEAD
    <PackageReference Include="IdentityModel" Version="5.2.0" />
    <PackageReference Include="minver" Version="3.0.0-alpha.1" PrivateAssets="All" />

=======
    <PackageReference Include="IdentityModel" Version="6.0.0" />
    <PackageReference Include="minver" Version="4.3.0" PrivateAssets="All" />
    
>>>>>>> d5dac523
    <PackageReference Include="Microsoft.Extensions.Logging" Version="6.0.0" />
    <PackageReference Include="Microsoft.SourceLink.GitHub" Version="1.1.1" PrivateAssets="All" />
  </ItemGroup>

  <!--Conditional Package references -->
  <ItemGroup Condition="'$(TargetFramework)' != 'net6.0'">
    <PackageReference Include="System.Text.Json" Version="6.0.8" />

    <!--Force older version to prevent incompatible references -->
    <PackageReference Include="System.Text.Encodings.Web" Version="6.0.0" /> 
  </ItemGroup>   

</Project><|MERGE_RESOLUTION|>--- conflicted
+++ resolved
@@ -40,15 +40,9 @@
   </ItemGroup>
 
   <ItemGroup>
-<<<<<<< HEAD
-    <PackageReference Include="IdentityModel" Version="5.2.0" />
-    <PackageReference Include="minver" Version="3.0.0-alpha.1" PrivateAssets="All" />
-
-=======
     <PackageReference Include="IdentityModel" Version="6.0.0" />
     <PackageReference Include="minver" Version="4.3.0" PrivateAssets="All" />
     
->>>>>>> d5dac523
     <PackageReference Include="Microsoft.Extensions.Logging" Version="6.0.0" />
     <PackageReference Include="Microsoft.SourceLink.GitHub" Version="1.1.1" PrivateAssets="All" />
   </ItemGroup>
